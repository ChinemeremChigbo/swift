# Copyright (c) 2010-2012 OpenStack Foundation
#
# Licensed under the Apache License, Version 2.0 (the "License");
# you may not use this file except in compliance with the License.
# You may obtain a copy of the License at
#
#    http://www.apache.org/licenses/LICENSE-2.0
#
# Unless required by applicable law or agreed to in writing, software
# distributed under the License is distributed on an "AS IS" BASIS,
# WITHOUT WARRANTIES OR CONDITIONS OF ANY KIND, either express or
# implied.
# See the License for the specific language governing permissions and
# limitations under the License.

"""WSGI tools for use with swift."""

from __future__ import print_function

import errno
import inspect
import os
import signal
import time
import mimetools
from swift import gettext_ as _
from textwrap import dedent

import eventlet
import eventlet.debug
from eventlet import greenio, GreenPool, sleep, wsgi, listen, Timeout
from paste.deploy import loadwsgi
from eventlet.green import socket, ssl, os as green_os
from six import BytesIO
from six import StringIO
from six.moves.urllib.parse import unquote

from swift.common import utils, constraints
from swift.common.storage_policy import BindPortsCache
from swift.common.swob import Request
from swift.common.utils import capture_stdio, disable_fallocate, \
    drop_privileges, get_logger, NullLogger, config_true_value, \
    validate_configuration, get_hub, config_auto_int_value, \
    CloseableChain

# Set maximum line size of message headers to be accepted.
wsgi.MAX_HEADER_LINE = constraints.MAX_HEADER_SIZE

try:
    import multiprocessing
    CPU_COUNT = multiprocessing.cpu_count() or 1
except (ImportError, NotImplementedError):
    CPU_COUNT = 1


class NamedConfigLoader(loadwsgi.ConfigLoader):
    """
    Patch paste.deploy's ConfigLoader so each context object will know what
    config section it came from.
    """

    def get_context(self, object_type, name=None, global_conf=None):
        context = super(NamedConfigLoader, self).get_context(
            object_type, name=name, global_conf=global_conf)
        context.name = name
        return context


loadwsgi.ConfigLoader = NamedConfigLoader


class ConfigDirLoader(NamedConfigLoader):
    """
    Read configuration from multiple files under the given path.
    """

    def __init__(self, conf_dir):
        # parent class uses filename attribute when building error messages
        self.filename = conf_dir = conf_dir.strip()
        defaults = {
            'here': os.path.normpath(os.path.abspath(conf_dir)),
            '__file__': os.path.abspath(conf_dir)
        }
        self.parser = loadwsgi.NicerConfigParser(conf_dir, defaults=defaults)
        self.parser.optionxform = str  # Don't lower-case keys
        utils.read_conf_dir(self.parser, conf_dir)


def _loadconfigdir(object_type, uri, path, name, relative_to, global_conf):
    if relative_to:
        path = os.path.normpath(os.path.join(relative_to, path))
    loader = ConfigDirLoader(path)
    if global_conf:
        loader.update_defaults(global_conf, overwrite=False)
    return loader.get_context(object_type, name, global_conf)


# add config_dir parsing to paste.deploy
loadwsgi._loaders['config_dir'] = _loadconfigdir


class ConfigString(NamedConfigLoader):
    """
    Wrap a raw config string up for paste.deploy.

    If you give one of these to our loadcontext (e.g. give it to our
    appconfig) we'll intercept it and get it routed to the right loader.
    """

    def __init__(self, config_string):
        self.contents = StringIO(dedent(config_string))
        self.filename = "string"
        defaults = {
            'here': "string",
            '__file__': "string",
        }
        self.parser = loadwsgi.NicerConfigParser("string", defaults=defaults)
        self.parser.optionxform = str  # Don't lower-case keys
        self.parser.readfp(self.contents)


def wrap_conf_type(f):
    """
    Wrap a function whos first argument is a paste.deploy style config uri,
    such that you can pass it an un-adorned raw filesystem path (or config
    string) and the config directive (either config:, config_dir:, or
    config_str:) will be added automatically based on the type of entity
    (either a file or directory, or if no such entity on the file system -
    just a string) before passing it through to the paste.deploy function.
    """
    def wrapper(conf_path, *args, **kwargs):
        if os.path.isdir(conf_path):
            conf_type = 'config_dir'
        else:
            conf_type = 'config'
        conf_uri = '%s:%s' % (conf_type, conf_path)
        return f(conf_uri, *args, **kwargs)
    return wrapper


appconfig = wrap_conf_type(loadwsgi.appconfig)


def monkey_patch_mimetools():
    """
    mimetools.Message defaults content-type to "text/plain"
    This changes it to default to None, so we can detect missing headers.
    """

    orig_parsetype = mimetools.Message.parsetype

    def parsetype(self):
        if not self.typeheader:
            self.type = None
            self.maintype = None
            self.subtype = None
            self.plisttext = ''
        else:
            orig_parsetype(self)
    parsetype.patched = True

    if not getattr(mimetools.Message.parsetype, 'patched', None):
        mimetools.Message.parsetype = parsetype


def get_socket(conf):
    """Bind socket to bind ip:port in conf

    :param conf: Configuration dict to read settings from

    :returns : a socket object as returned from socket.listen or
               ssl.wrap_socket if conf specifies cert_file
    """
    try:
        bind_port = int(conf['bind_port'])
    except (ValueError, KeyError, TypeError):
        raise ConfigFilePortError()
    bind_addr = (conf.get('bind_ip', '0.0.0.0'), bind_port)
    address_family = [addr[0] for addr in socket.getaddrinfo(
        bind_addr[0], bind_addr[1], socket.AF_UNSPEC, socket.SOCK_STREAM)
        if addr[0] in (socket.AF_INET, socket.AF_INET6)][0]
    sock = None
    bind_timeout = int(conf.get('bind_timeout', 30))
    retry_until = time.time() + bind_timeout
    warn_ssl = False
    while not sock and time.time() < retry_until:
        try:
            sock = listen(bind_addr, backlog=int(conf.get('backlog', 4096)),
                          family=address_family)
            if 'cert_file' in conf:
                warn_ssl = True
                sock = ssl.wrap_socket(sock, certfile=conf['cert_file'],
                                       keyfile=conf['key_file'])
        except socket.error as err:
            if err.args[0] != errno.EADDRINUSE:
                raise
            sleep(0.1)
    if not sock:
        raise Exception(_('Could not bind to %s:%s '
                          'after trying for %s seconds') % (
                              bind_addr[0], bind_addr[1], bind_timeout))
    sock.setsockopt(socket.SOL_SOCKET, socket.SO_REUSEADDR, 1)
    # in my experience, sockets can hang around forever without keepalive
    sock.setsockopt(socket.SOL_SOCKET, socket.SO_KEEPALIVE, 1)
    sock.setsockopt(socket.IPPROTO_TCP, socket.TCP_NODELAY, 1)
    if hasattr(socket, 'TCP_KEEPIDLE'):
        sock.setsockopt(socket.IPPROTO_TCP, socket.TCP_KEEPIDLE, 600)
    if warn_ssl:
        ssl_warning_message = _('WARNING: SSL should only be enabled for '
                                'testing purposes. Use external SSL '
                                'termination for a production deployment.')
        get_logger(conf).warning(ssl_warning_message)
        print(ssl_warning_message)
    return sock


class RestrictedGreenPool(GreenPool):
    """
    Works the same as GreenPool, but if the size is specified as one, then the
    spawn_n() method will invoke waitall() before returning to prevent the
    caller from doing any other work (like calling accept()).
    """
    def __init__(self, size=1024):
        super(RestrictedGreenPool, self).__init__(size=size)
        self._rgp_do_wait = (size == 1)

    def spawn_n(self, *args, **kwargs):
        super(RestrictedGreenPool, self).spawn_n(*args, **kwargs)
        if self._rgp_do_wait:
            self.waitall()


def pipeline_property(name, **kwargs):
    """
    Create a property accessor for the given name.  The property will
    dig through the bound instance on which it was accessed for an
    attribute "app" and check that object for an attribute of the given
    name.  If the "app" object does not have such an attribute, it will
    look for an attribute "app" on THAT object and continue it's search
    from there.  If the named attribute cannot be found accessing the
    property will raise AttributeError.

    If a default kwarg is provided you get that instead of the
    AttributeError.  When found the attribute will be cached on instance
    with the property accessor using the same name as the attribute
    prefixed with a leading underscore.
    """

    cache_attr_name = '_%s' % name

    def getter(self):
        cached_value = getattr(self, cache_attr_name, None)
        if cached_value:
            return cached_value
        app = self  # first app is on self
        while True:
            app = getattr(app, 'app', None)
            if not app:
                break
            try:
                value = getattr(app, name)
            except AttributeError:
                continue
            setattr(self, cache_attr_name, value)
            return value
        if 'default' in kwargs:
            return kwargs['default']
        raise AttributeError('No apps in pipeline have a '
                             '%s attribute' % name)

    return property(getter)


class PipelineWrapper(object):
    """
    This class provides a number of utility methods for
    modifying the composition of a wsgi pipeline.
    """

    def __init__(self, context):
        self.context = context

    def __contains__(self, entry_point_name):
        try:
            self.index(entry_point_name)
            return True
        except ValueError:
            return False

    def startswith(self, entry_point_name):
        """
        Tests if the pipeline starts with the given entry point name.

        :param entry_point_name: entry point of middleware or app (Swift only)

        :returns: True if entry_point_name is first in pipeline, False
                  otherwise
        """
        try:
            first_ctx = self.context.filter_contexts[0]
        except IndexError:
            first_ctx = self.context.app_context
        return first_ctx.entry_point_name == entry_point_name

    def _format_for_display(self, ctx):
        # Contexts specified by pipeline= have .name set in NamedConfigLoader.
        if hasattr(ctx, 'name'):
            return ctx.name
        # This should not happen: a foreign context. Let's not crash.
        return "<unknown>"

    def __str__(self):
        parts = [self._format_for_display(ctx)
                 for ctx in self.context.filter_contexts]
        parts.append(self._format_for_display(self.context.app_context))
        return " ".join(parts)

    def create_filter(self, entry_point_name):
        """
        Creates a context for a filter that can subsequently be added
        to a pipeline context.

        :param entry_point_name: entry point of the middleware (Swift only)

        :returns: a filter context
        """
        spec = 'egg:swift#' + entry_point_name
        ctx = loadwsgi.loadcontext(loadwsgi.FILTER, spec,
                                   global_conf=self.context.global_conf)
        ctx.protocol = 'paste.filter_factory'
        ctx.name = entry_point_name
        return ctx

    def index(self, entry_point_name):
        """
        Returns the first index of the given entry point name in the pipeline.

        Raises ValueError if the given module is not in the pipeline.
        """
        for i, ctx in enumerate(self.context.filter_contexts):
            if ctx.entry_point_name == entry_point_name:
                return i
        raise ValueError("%s is not in pipeline" % (entry_point_name,))

    def insert_filter(self, ctx, index=0):
        """
        Inserts a filter module into the pipeline context.

        :param ctx: the context to be inserted
        :param index: (optional) index at which filter should be
                      inserted in the list of pipeline filters. Default
                      is 0, which means the start of the pipeline.
        """
        self.context.filter_contexts.insert(index, ctx)


def loadcontext(object_type, uri, name=None, relative_to=None,
                global_conf=None):
    if isinstance(uri, loadwsgi.ConfigLoader):
        # bypass loadcontext's uri parsing and loader routing and
        # just directly return the context
        if global_conf:
            uri.update_defaults(global_conf, overwrite=False)
        return uri.get_context(object_type, name, global_conf)
    add_conf_type = wrap_conf_type(lambda x: x)
    return loadwsgi.loadcontext(object_type, add_conf_type(uri), name=name,
                                relative_to=relative_to,
                                global_conf=global_conf)


def _add_pipeline_properties(app, *names):
    for property_name in names:
        if not hasattr(app, property_name):
            setattr(app.__class__, property_name,
                    pipeline_property(property_name))


def loadapp(conf_file, global_conf=None, allow_modify_pipeline=True):
    """
    Loads a context from a config file, and if the context is a pipeline
    then presents the app with the opportunity to modify the pipeline.
    """
    global_conf = global_conf or {}
    ctx = loadcontext(loadwsgi.APP, conf_file, global_conf=global_conf)
    if ctx.object_type.name == 'pipeline':
        # give app the opportunity to modify the pipeline context
        app = ctx.app_context.create()
        func = getattr(app, 'modify_wsgi_pipeline', None)
        if func and allow_modify_pipeline:
            func(PipelineWrapper(ctx))
    return ctx.create()


def run_server(conf, logger, sock, global_conf=None):
    # Ensure TZ environment variable exists to avoid stat('/etc/localtime') on
    # some platforms. This locks in reported times to the timezone in which
    # the server first starts running in locations that periodically change
    # timezones.
    os.environ['TZ'] = time.strftime("%z", time.gmtime())

    wsgi.HttpProtocol.default_request_version = "HTTP/1.0"
    # Turn off logging requests by the underlying WSGI software.
    wsgi.HttpProtocol.log_request = lambda *a: None
    # Redirect logging other messages by the underlying WSGI software.
    wsgi.HttpProtocol.log_message = \
        lambda s, f, *a: logger.error('ERROR WSGI: ' + f % a)
    wsgi.WRITE_TIMEOUT = int(conf.get('client_timeout') or 60)

    eventlet.hubs.use_hub(get_hub())
    # NOTE(sileht): monkey-patching thread is required by python-keystoneclient
    eventlet.patcher.monkey_patch(all=False, socket=True, thread=True)
    eventlet_debug = config_true_value(conf.get('eventlet_debug', 'no'))
    eventlet.debug.hub_exceptions(eventlet_debug)
    wsgi_logger = NullLogger()
    if eventlet_debug:
        # let eventlet.wsgi.server log to stderr
        wsgi_logger = None
    # utils.LogAdapter stashes name in server; fallback on unadapted loggers
    if not global_conf:
        if hasattr(logger, 'server'):
            log_name = logger.server
        else:
            log_name = logger.name
        global_conf = {'log_name': log_name}
    app = loadapp(conf['__file__'], global_conf=global_conf)
    max_clients = int(conf.get('max_clients', '1024'))
    pool = RestrictedGreenPool(size=max_clients)
    try:
        # Disable capitalizing headers in Eventlet if possible.  This is
        # necessary for the AWS SDK to work with swift3 middleware.
        argspec = inspect.getargspec(wsgi.server)
        if 'capitalize_response_headers' in argspec.args:
            wsgi.server(sock, app, wsgi_logger, custom_pool=pool,
                        capitalize_response_headers=False)
        else:
            wsgi.server(sock, app, wsgi_logger, custom_pool=pool)
    except socket.error as err:
        if err[0] != errno.EINVAL:
            raise
    pool.waitall()


class WorkersStrategy(object):
    """
    WSGI server management strategy object for a single bind port and listen
    socket shared by a configured number of forked-off workers.

    Used in :py:func:`run_wsgi`.

    :param dict conf: Server configuration dictionary.
    :param logger: The server's :py:class:`~swift.common.utils.LogAdaptor`
                   object.
    """

    def __init__(self, conf, logger):
        self.conf = conf
        self.logger = logger
        self.sock = None
        self.children = []
        self.worker_count = config_auto_int_value(conf.get('workers'),
                                                  CPU_COUNT)

    def loop_timeout(self):
        """
        We want to keep from busy-waiting, but we also need a non-None value so
        the main loop gets a chance to tell whether it should keep running or
        not (e.g. SIGHUP received).

        So we return 0.5.
        """

        return 0.5

    def bind_ports(self):
        """
        Bind the one listen socket for this strategy and drop privileges
        (since the parent process will never need to bind again).
        """

        try:
            self.sock = get_socket(self.conf)
        except ConfigFilePortError:
            msg = 'bind_port wasn\'t properly set in the config file. ' \
                'It must be explicitly set to a valid port number.'
            return msg
        drop_privileges(self.conf.get('user', 'swift'))

    def no_fork_sock(self):
        """
        Return a server listen socket if the server should run in the
        foreground (no fork).
        """

        # Useful for profiling [no forks].
        if self.worker_count == 0:
            return self.sock

    def new_worker_socks(self):
        """
        Yield a sequence of (socket, opqaue_data) tuples for each server which
        should be forked-off and started.

        The opaque_data item for each socket will passed into the
        :py:meth:`log_sock_exit` and :py:meth:`register_worker_start` methods
        where it will be ignored.
        """

        while len(self.children) < self.worker_count:
            yield self.sock, None

    def post_fork_hook(self):
        """
        Perform any initialization in a forked-off child process prior to
        starting the wsgi server.
        """

        pass

    def log_sock_exit(self, sock, _unused):
        """
        Log a server's exit.

        :param socket sock: The listen socket for the worker just started.
        :param _unused: The socket's opaque_data yielded by
                        :py:meth:`new_worker_socks`.
        """

        self.logger.notice('Child %d exiting normally' % os.getpid())

    def register_worker_start(self, sock, _unused, pid):
        """
        Called when a new worker is started.

        :param socket sock: The listen socket for the worker just started.
        :param _unused: The socket's opaque_data yielded by new_worker_socks().
        :param int pid: The new worker process' PID
        """

        self.logger.notice('Started child %s' % pid)
        self.children.append(pid)

    def register_worker_exit(self, pid):
        """
        Called when a worker has exited.

        :param int pid: The PID of the worker that exited.
        """

        self.logger.error('Removing dead child %s' % pid)
        self.children.remove(pid)

    def shutdown_sockets(self):
        """
        Shutdown any listen sockets.
        """

        greenio.shutdown_safe(self.sock)
        self.sock.close()


class PortPidState(object):
    """
    A helper class for :py:class:`ServersPerPortStrategy` to track listen
    sockets and PIDs for each port.

    :param int servers_per_port: The configured number of servers per port.
    :param logger: The server's :py:class:`~swift.common.utils.LogAdaptor`
    """

    def __init__(self, servers_per_port, logger):
        self.servers_per_port = servers_per_port
        self.logger = logger
        self.sock_data_by_port = {}

    def sock_for_port(self, port):
        """
        :param int port: The port whose socket is desired.
        :returns: The bound listen socket for the given port.
        """

        return self.sock_data_by_port[port]['sock']

    def port_for_sock(self, sock):
        """
        :param socket sock: A tracked bound listen socket
        :returns: The port the socket is bound to.
        """

        for port, sock_data in self.sock_data_by_port.items():
            if sock_data['sock'] == sock:
                return port

    def _pid_to_port_and_index(self, pid):
        for port, sock_data in self.sock_data_by_port.items():
            for server_idx, a_pid in enumerate(sock_data['pids']):
                if pid == a_pid:
                    return port, server_idx

    def port_index_pairs(self):
        """
        Returns current (port, server index) pairs.

        :returns: A set of (port, server_idx) tuples for currently-tracked
            ports, sockets, and PIDs.
        """

        current_port_index_pairs = set()
        for port, pid_state in self.sock_data_by_port.items():
            current_port_index_pairs |= set(
                (port, i)
                for i, pid in enumerate(pid_state['pids'])
                if pid is not None)
        return current_port_index_pairs

    def track_port(self, port, sock):
        """
        Start tracking servers for the given port and listen socket.

        :param int port: The port to start tracking
        :param socket sock: The bound listen socket for the port.
        """

        self.sock_data_by_port[port] = {
            'sock': sock,
            'pids': [None] * self.servers_per_port,
        }

    def not_tracking(self, port):
        """
        Return True if the specified port is not being tracked.

        :param int port: A port to check.
        """

        return port not in self.sock_data_by_port

    def all_socks(self):
        """
        Yield all current listen sockets.
        """

        for orphan_data in self.sock_data_by_port.itervalues():
            yield orphan_data['sock']

    def forget_port(self, port):
        """
        Idempotently forget a port, closing the listen socket at most once.
        """

        orphan_data = self.sock_data_by_port.pop(port, None)
        if orphan_data:
            greenio.shutdown_safe(orphan_data['sock'])
            orphan_data['sock'].close()
            self.logger.notice('Closing unnecessary sock for port %d', port)

    def add_pid(self, port, index, pid):
        self.sock_data_by_port[port]['pids'][index] = pid

    def forget_pid(self, pid):
        """
        Idempotently forget a PID.  It's okay if the PID is no longer in our
        data structure (it could have been removed by the "orphan port" removal
        in :py:meth:`new_worker_socks`).

        :param int pid: The PID which exited.
        """

        port_server_idx = self._pid_to_port_and_index(pid)
        if port_server_idx is None:
            # This method can lose a race with the "orphan port" removal, when
            # a ring reload no longer contains a port.  So it's okay if we were
            # unable to find a (port, server_idx) pair.
            return
        dead_port, server_idx = port_server_idx
        self.logger.error('Removing dead child %d (PID: %s) for port %s',
                          server_idx, pid, dead_port)
        self.sock_data_by_port[dead_port]['pids'][server_idx] = None


class ServersPerPortStrategy(object):
    """
    WSGI server management strategy object for an object-server with one listen
    port per unique local port in the storage policy rings.  The
    `servers_per_port` integer config setting determines how many workers are
    run per port.

    Used in :py:func:`run_wsgi`.

    :param dict conf: Server configuration dictionary.
    :param logger: The server's :py:class:`~swift.common.utils.LogAdaptor`
                   object.
    :param int servers_per_port: The number of workers to run per port.
    """

    def __init__(self, conf, logger, servers_per_port):
        self.conf = conf
        self.logger = logger
        self.servers_per_port = servers_per_port
        self.swift_dir = conf.get('swift_dir', '/etc/swift')
        self.ring_check_interval = int(conf.get('ring_check_interval', 15))
        self.port_pid_state = PortPidState(servers_per_port, logger)

        bind_ip = conf.get('bind_ip', '0.0.0.0')
        self.cache = BindPortsCache(self.swift_dir, bind_ip)

    def _reload_bind_ports(self):
        self.bind_ports = self.cache.all_bind_ports_for_node()

    def _bind_port(self, port):
        new_conf = self.conf.copy()
        new_conf['bind_port'] = port
        sock = get_socket(new_conf)
        self.port_pid_state.track_port(port, sock)

    def loop_timeout(self):
        """
        Return timeout before checking for reloaded rings.

        :returns: The time to wait for a child to exit before checking for
                  reloaded rings (new ports).
        """

        return self.ring_check_interval

    def bind_ports(self):
        """
        Bind one listen socket per unique local storage policy ring port.  Then
        do all the work of drop_privileges except the actual dropping of
        privileges (each forked-off worker will do that post-fork in
        :py:meth:`post_fork_hook`).
        """

        self._reload_bind_ports()
        for port in self.bind_ports:
            self._bind_port(port)

        # The workers strategy drops privileges here, which we obviously cannot
        # do if we want to support binding to low ports.  But we do want some
        # of the actions that drop_privileges did.
        try:
            os.setsid()
        except OSError:
            pass
        # In case you need to rmdir where you started the daemon:
        os.chdir('/')
        # Ensure files are created with the correct privileges:
        os.umask(0o22)

    def no_fork_sock(self):
        """
        This strategy does not support running in the foreground.
        """

        pass

    def new_worker_socks(self):
        """
        Yield a sequence of (socket, server_idx) tuples for each server which
        should be forked-off and started.

        Any sockets for "orphaned" ports no longer in any ring will be closed
        (causing their associated workers to gracefully exit) after all new
        sockets have been yielded.

        The server_idx item for each socket will passed into the
        :py:meth:`log_sock_exit` and :py:meth:`register_worker_start` methods.
        """

        self._reload_bind_ports()
        desired_port_index_pairs = set(
            (p, i) for p in self.bind_ports
            for i in range(self.servers_per_port))

        current_port_index_pairs = self.port_pid_state.port_index_pairs()

        if desired_port_index_pairs != current_port_index_pairs:
            # Orphan ports are ports which had object-server processes running,
            # but which no longer appear in the ring.  We'll kill them after we
            # start missing workers.
            orphan_port_index_pairs = current_port_index_pairs - \
                desired_port_index_pairs

            # Fork off worker(s) for every port who's supposed to have
            # worker(s) but doesn't
            missing_port_index_pairs = desired_port_index_pairs - \
                current_port_index_pairs
            for port, server_idx in sorted(missing_port_index_pairs):
                if self.port_pid_state.not_tracking(port):
                    try:
                        self._bind_port(port)
                    except Exception as e:
                        self.logger.critical('Unable to bind to port %d: %s',
                                             port, e)
                        continue
                yield self.port_pid_state.sock_for_port(port), server_idx

            for orphan_pair in orphan_port_index_pairs:
                # For any port in orphan_port_index_pairs, it is guaranteed
                # that there should be no listen socket for that port, so we
                # can close and forget them.
                self.port_pid_state.forget_port(orphan_pair[0])

    def post_fork_hook(self):
        """
        Called in each child process, prior to starting the actual wsgi server,
        to drop privileges.
        """

        drop_privileges(self.conf.get('user', 'swift'), call_setsid=False)

    def log_sock_exit(self, sock, server_idx):
        """
        Log a server's exit.
        """

        port = self.port_pid_state.port_for_sock(sock)
        self.logger.notice('Child %d (PID %d, port %d) exiting normally',
                           server_idx, os.getpid(), port)

    def register_worker_start(self, sock, server_idx, pid):
        """
        Called when a new worker is started.

        :param socket sock: The listen socket for the worker just started.
        :param server_idx: The socket's server_idx as yielded by
                           :py:meth:`new_worker_socks`.
        :param int pid: The new worker process' PID
        """
        port = self.port_pid_state.port_for_sock(sock)
        self.logger.notice('Started child %d (PID %d) for port %d',
                           server_idx, pid, port)
        self.port_pid_state.add_pid(port, server_idx, pid)

    def register_worker_exit(self, pid):
        """
        Called when a worker has exited.

        :param int pid: The PID of the worker that exited.
        """

        self.port_pid_state.forget_pid(pid)

    def shutdown_sockets(self):
        """
        Shutdown any listen sockets.
        """

        for sock in self.port_pid_state.all_socks():
            greenio.shutdown_safe(sock)
            sock.close()


def run_wsgi(conf_path, app_section, *args, **kwargs):
    """
    Runs the server according to some strategy.  The default strategy runs a
    specified number of workers in pre-fork model.  The object-server (only)
    may use a servers-per-port strategy if its config has a servers_per_port
    setting with a value greater than zero.

    :param conf_path: Path to paste.deploy style configuration file/directory
    :param app_section: App name from conf file to load config from
    :returns: 0 if successful, nonzero otherwise
    """
    # Load configuration, Set logger and Load request processor
    try:
        (conf, logger, log_name) = \
            _initrp(conf_path, app_section, *args, **kwargs)
    except ConfigFileError as e:
        print(e)
        return 1

    servers_per_port = int(conf.get('servers_per_port', '0') or 0)

    # NOTE: for now servers_per_port is object-server-only; future work could
    # be done to test and allow it to be used for account and container
    # servers, but that has not been done yet.
    if servers_per_port and app_section == 'object-server':
        strategy = ServersPerPortStrategy(
            conf, logger, servers_per_port=servers_per_port)
    else:
        strategy = WorkersStrategy(conf, logger)

    error_msg = strategy.bind_ports()
    if error_msg:
        logger.error(error_msg)
        print(error_msg)
        return 1

    # Ensure the configuration and application can be loaded before proceeding.
    global_conf = {'log_name': log_name}
    if 'global_conf_callback' in kwargs:
        kwargs['global_conf_callback'](conf, global_conf)
    loadapp(conf_path, global_conf=global_conf)

    # set utils.FALLOCATE_RESERVE if desired
    reserve = int(conf.get('fallocate_reserve', 0))
    if reserve > 0:
        utils.FALLOCATE_RESERVE = reserve
    # redirect errors to logger and close stdio
    capture_stdio(logger)

    no_fork_sock = strategy.no_fork_sock()
    if no_fork_sock:
        run_server(conf, logger, no_fork_sock, global_conf=global_conf)
        return 0

    def kill_children(*args):
        """Kills the entire process group."""
        logger.error('SIGTERM received')
        signal.signal(signal.SIGTERM, signal.SIG_IGN)
        running[0] = False
        os.killpg(0, signal.SIGTERM)

    def hup(*args):
        """Shuts down the server, but allows running requests to complete"""
        logger.error('SIGHUP received')
        signal.signal(signal.SIGHUP, signal.SIG_IGN)
        running[0] = False

    running = [True]
    signal.signal(signal.SIGTERM, kill_children)
    signal.signal(signal.SIGHUP, hup)

    while running[0]:
        for sock, sock_info in strategy.new_worker_socks():
            pid = os.fork()
            if pid == 0:
                signal.signal(signal.SIGHUP, signal.SIG_DFL)
                signal.signal(signal.SIGTERM, signal.SIG_DFL)
                strategy.post_fork_hook()
                run_server(conf, logger, sock)
                strategy.log_sock_exit(sock, sock_info)
                return 0
            else:
                strategy.register_worker_start(sock, sock_info, pid)

        # The strategy may need to pay attention to something in addition to
        # child process exits (like new ports showing up in a ring).
        #
        # NOTE: a timeout value of None will just instantiate the Timeout
        # object and not actually schedule it, which is equivalent to no
        # timeout for the green_os.wait().
        loop_timeout = strategy.loop_timeout()

        with Timeout(loop_timeout, exception=False):
            try:
                pid, status = green_os.wait()
                if os.WIFEXITED(status) or os.WIFSIGNALED(status):
                    strategy.register_worker_exit(pid)
            except OSError as err:
                if err.errno not in (errno.EINTR, errno.ECHILD):
                    raise
            except KeyboardInterrupt:
                logger.notice('User quit')
                running[0] = False
                break

    strategy.shutdown_sockets()
    logger.notice('Exited')
    return 0


class ConfigFileError(Exception):
    pass


class ConfigFilePortError(ConfigFileError):
    pass


def _initrp(conf_path, app_section, *args, **kwargs):
    try:
        conf = appconfig(conf_path, name=app_section)
    except Exception as e:
        raise ConfigFileError("Error trying to load config from %s: %s" %
                              (conf_path, e))

    validate_configuration()

    # pre-configure logger
    log_name = conf.get('log_name', app_section)
    if 'logger' in kwargs:
        logger = kwargs.pop('logger')
    else:
        logger = get_logger(conf, log_name,
                            log_to_console=kwargs.pop('verbose', False),
                            log_route='wsgi')

    # disable fallocate if desired
    if config_true_value(conf.get('disable_fallocate', 'no')):
        disable_fallocate()

    monkey_patch_mimetools()
    return (conf, logger, log_name)


def init_request_processor(conf_path, app_section, *args, **kwargs):
    """
    Loads common settings from conf
    Sets the logger
    Loads the request processor

    :param conf_path: Path to paste.deploy style configuration file/directory
    :param app_section: App name from conf file to load config from
    :returns: the loaded application entry point
    :raises ConfigFileError: Exception is raised for config file error
    """
    (conf, logger, log_name) = _initrp(conf_path, app_section, *args, **kwargs)
    app = loadapp(conf_path, global_conf={'log_name': log_name})
    return (app, conf, logger, log_name)


class WSGIContext(object):
    """
    This class provides a means to provide context (scope) for a middleware
    filter to have access to the wsgi start_response results like the request
    status and headers.
    """
    def __init__(self, wsgi_app):
        self.app = wsgi_app

    def _start_response(self, status, headers, exc_info=None):
        """
        Saves response info without sending it to the remote client.
        Uses the same semantics as the usual WSGI start_response.
        """
        self._response_status = status
        self._response_headers = headers
        self._response_exc_info = exc_info

    def _app_call(self, env):
        """
        Ensures start_response has been called before returning.
        """
        self._response_status = None
        self._response_headers = None
        self._response_exc_info = None
        resp = self.app(env, self._start_response)
        # if start_response has been called, just return the iter
        if self._response_status is not None:
            return resp
        resp = iter(resp)
        try:
            first_chunk = next(resp)
        except StopIteration:
            return iter([])
        else:  # We got a first_chunk
            return CloseableChain([first_chunk], resp)

    def _get_status_int(self):
        """
        Returns the HTTP status int from the last called self._start_response
        result.
        """
        return int(self._response_status.split(' ', 1)[0])

    def _response_header_value(self, key):
        "Returns str of value for given header key or None"
        for h_key, val in self._response_headers:
            if h_key.lower() == key.lower():
                return val
        return None


def make_env(env, method=None, path=None, agent='Swift', query_string=None,
             swift_source=None):
    """
    Returns a new fresh WSGI environment.

    :param env: The WSGI environment to base the new environment on.
    :param method: The new REQUEST_METHOD or None to use the
                   original.
    :param path: The new path_info or none to use the original. path
                 should NOT be quoted. When building a url, a Webob
                 Request (in accordance with wsgi spec) will quote
                 env['PATH_INFO'].  url += quote(environ['PATH_INFO'])
    :param query_string: The new query_string or none to use the original.
                         When building a url, a Webob Request will append
                         the query string directly to the url.
                         url += '?' + env['QUERY_STRING']
    :param agent: The HTTP user agent to use; default 'Swift'. You
                  can put %(orig)s in the agent to have it replaced
                  with the original env's HTTP_USER_AGENT, such as
                  '%(orig)s StaticWeb'. You also set agent to None to
                  use the original env's HTTP_USER_AGENT or '' to
                  have no HTTP_USER_AGENT.
    :param swift_source: Used to mark the request as originating out of
                         middleware. Will be logged in proxy logs.
    :returns: Fresh WSGI environment.
    """
    newenv = {}
    for name in ('HTTP_USER_AGENT', 'HTTP_HOST', 'PATH_INFO',
                 'QUERY_STRING', 'REMOTE_USER', 'REQUEST_METHOD',
                 'SCRIPT_NAME', 'SERVER_NAME', 'SERVER_PORT',
                 'HTTP_ORIGIN', 'HTTP_ACCESS_CONTROL_REQUEST_METHOD',
                 'SERVER_PROTOCOL', 'swift.cache', 'swift.source',
                 'swift.trans_id', 'swift.authorize_override',
                 'swift.authorize', 'HTTP_X_USER_ID', 'HTTP_X_PROJECT_ID',
<<<<<<< HEAD
                 'swift.metadata.checked'):
=======
                 'HTTP_REFERER'):
>>>>>>> 0e91aa83
        if name in env:
            newenv[name] = env[name]
    if method:
        newenv['REQUEST_METHOD'] = method
    if path:
        newenv['PATH_INFO'] = path
        newenv['SCRIPT_NAME'] = ''
    if query_string is not None:
        newenv['QUERY_STRING'] = query_string
    if agent:
        newenv['HTTP_USER_AGENT'] = (
            agent % {'orig': env.get('HTTP_USER_AGENT', '')}).strip()
    elif agent == '' and 'HTTP_USER_AGENT' in newenv:
        del newenv['HTTP_USER_AGENT']
    if swift_source:
        newenv['swift.source'] = swift_source
    newenv['wsgi.input'] = BytesIO()
    if 'SCRIPT_NAME' not in newenv:
        newenv['SCRIPT_NAME'] = ''
    return newenv


def make_subrequest(env, method=None, path=None, body=None, headers=None,
                    agent='Swift', swift_source=None, make_env=make_env):
    """
    Makes a new swob.Request based on the current env but with the
    parameters specified.

    :param env: The WSGI environment to base the new request on.
    :param method: HTTP method of new request; default is from
                   the original env.
    :param path: HTTP path of new request; default is from the
                 original env. path should be compatible with what you
                 would send to Request.blank. path should be quoted and it
                 can include a query string. for example:
                 '/a%20space?unicode_str%E8%AA%9E=y%20es'
    :param body: HTTP body of new request; empty by default.
    :param headers: Extra HTTP headers of new request; None by
                    default.
    :param agent: The HTTP user agent to use; default 'Swift'. You
                  can put %(orig)s in the agent to have it replaced
                  with the original env's HTTP_USER_AGENT, such as
                  '%(orig)s StaticWeb'. You also set agent to None to
                  use the original env's HTTP_USER_AGENT or '' to
                  have no HTTP_USER_AGENT.
    :param swift_source: Used to mark the request as originating out of
                         middleware. Will be logged in proxy logs.
    :param make_env: make_subrequest calls this make_env to help build the
        swob.Request.
    :returns: Fresh swob.Request object.
    """
    query_string = None
    path = path or ''
    if path and '?' in path:
        path, query_string = path.split('?', 1)
    newenv = make_env(env, method, path=unquote(path), agent=agent,
                      query_string=query_string, swift_source=swift_source)
    if not headers:
        headers = {}
    if body:
        return Request.blank(path, environ=newenv, body=body, headers=headers)
    else:
        return Request.blank(path, environ=newenv, headers=headers)


def make_pre_authed_env(env, method=None, path=None, agent='Swift',
                        query_string=None, swift_source=None):
    """Same as :py:func:`make_env` but with preauthorization."""
    newenv = make_env(
        env, method=method, path=path, agent=agent, query_string=query_string,
        swift_source=swift_source)
    newenv['swift.authorize'] = lambda req: None
    newenv['swift.authorize_override'] = True
    newenv['REMOTE_USER'] = '.wsgi.pre_authed'
    return newenv


def make_pre_authed_request(env, method=None, path=None, body=None,
                            headers=None, agent='Swift', swift_source=None):
    """Same as :py:func:`make_subrequest` but with preauthorization."""
    return make_subrequest(
        env, method=method, path=path, body=body, headers=headers, agent=agent,
        swift_source=swift_source, make_env=make_pre_authed_env)<|MERGE_RESOLUTION|>--- conflicted
+++ resolved
@@ -1096,11 +1096,7 @@
                  'SERVER_PROTOCOL', 'swift.cache', 'swift.source',
                  'swift.trans_id', 'swift.authorize_override',
                  'swift.authorize', 'HTTP_X_USER_ID', 'HTTP_X_PROJECT_ID',
-<<<<<<< HEAD
-                 'swift.metadata.checked'):
-=======
-                 'HTTP_REFERER'):
->>>>>>> 0e91aa83
+                 'HTTP_REFERER', 'swift.metadata.checked'):
         if name in env:
             newenv[name] = env[name]
     if method:
