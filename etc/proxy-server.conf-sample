[DEFAULT]
# bind_ip = 0.0.0.0
# bind_port = 80
# backlog = 4096
# swift_dir = /etc/swift
# workers = 1
# user = swift
# cert_file = /etc/swift/proxy.crt
# key_file = /etc/swift/proxy.key
# You can specify default log routing here if you want:
# log_name = swift
# log_facility = LOG_LOCAL0
# log_level = INFO

[pipeline:main]
# For DevAuth:
pipeline = catch_errors healthcheck cache ratelimit auth proxy-server
# For Swauth:
# pipeline = catch_errors healthcheck cache ratelimit swauth proxy-server

[app:proxy-server]
use = egg:swift#proxy
# You can override the default log routing for this app here:
# set log_name = proxy-server
# set log_facility = LOG_LOCAL0
# set log_level = INFO
# set log_headers = False
# recheck_account_existence = 60
# recheck_container_existence = 60
# object_chunk_size = 8192
# client_chunk_size = 8192
# node_timeout = 10
# client_timeout = 60
# conn_timeout = 0.5
# How long without an error before a node's error count is reset. This will
# also be how long before a node is reenabled after suppression is triggered.
# error_suppression_interval = 60
# How many errors can accumulate before a node is temporarily ignored.
# error_suppression_limit = 10
# If set to 'true' any authorized user may create and delete accounts; if
# 'false' no one, even authorized, can.
# allow_account_management = false

# Only needed for DevAuth
[filter:auth]
use = egg:swift#auth
# You can override the default log routing for this filter here:
# set log_name = auth-server
# set log_facility = LOG_LOCAL0
# set log_level = INFO
# set log_headers = False
# The reseller prefix will verify a token begins with this prefix before even
# attempting to validate it with the external authentication server. Also, with
# authorization, only Swift storage accounts with this prefix will be
# authorized by this middleware. Useful if multiple auth systems are in use for
# one Swift cluster.
# reseller_prefix = AUTH
# ip = 127.0.0.1
# port = 11000
# ssl = false
# prefix = /
# node_timeout = 10

# Only needed for Swauth
[filter:swauth]
use = egg:swift#swauth
# You can override the default log routing for this filter here:
# set log_name = auth-server
# set log_facility = LOG_LOCAL0
# set log_level = INFO
# set log_headers = False
# The reseller prefix will verify a token begins with this prefix before even
# attempting to validate it. Also, with authorization, only Swift storage
# accounts with this prefix will be authorized by this middleware. Useful if
# multiple auth systems are in use for one Swift cluster.
# reseller_prefix = AUTH
# The auth prefix will cause requests beginning with this prefix to be routed
# to the auth subsystem, for granting tokens, creating accounts, users, etc.
# auth_prefix = /auth/
# Cluster strings are of the format name#url where name is a short name for the
# Swift cluster and url is the url to the proxy server(s) for the cluster.
# default_swift_cluster = local#http://127.0.0.1:8080/v1
<<<<<<< HEAD
# You may also use the format name::url::url where the first url is the one
=======
# You may also use the format name#url#url where the first url is the one
>>>>>>> 7a509c74
# given to users to access their account (public url) and the second is the one
# used by swauth itself to create and delete accounts (private url). This is
# useful when a load balancer url should be used by users, but swauth itself is
# behind the load balancer. Example:
<<<<<<< HEAD
# default_swift_cluster = local##https://public.com:8080/v1##http://private.com:8080/v1
=======
# default_swift_cluster = local#https://public.com:8080/v1#http://private.com:8080/v1
>>>>>>> 7a509c74
# token_life = 86400
# node_timeout = 10
# Highly recommended to change this.
super_admin_key = swauthkey

[filter:healthcheck]
use = egg:swift#healthcheck
# You can override the default log routing for this filter here:
# set log_name = auth-server
# set log_facility = LOG_LOCAL0
# set log_level = INFO
# set log_headers = False

[filter:cache]
use = egg:swift#memcache
# You can override the default log routing for this filter here:
# set log_name = auth-server
# set log_facility = LOG_LOCAL0
# set log_level = INFO
# set log_headers = False
# Default for memcache_servers is below, but you can specify multiple servers
# with the format: 10.1.2.3:11211,10.1.2.4:11211
# memcache_servers = 127.0.0.1:11211

[filter:ratelimit]
use = egg:swift#ratelimit
# You can override the default log routing for this filter here:
# set log_name = auth-server
# set log_facility = LOG_LOCAL0
# set log_level = INFO
# set log_headers = False
# clock_accuracy should represent how accurate the proxy servers' system clocks
# are with each other. 1000 means that all the proxies' clock are accurate to
# each other within 1 millisecond.  No ratelimit should be higher than the
# clock accuracy.
# clock_accuracy = 1000
# max_sleep_time_seconds = 60
# log_sleep_time_seconds of 0 means disabled
# log_sleep_time_seconds = 0
# allows for slow rates (e.g. running up to 5 sec's behind) to catch up.
# rate_buffer_seconds = 5
# account_ratelimit of 0 means disabled
# account_ratelimit = 0

# these are comma separated lists of account names
# account_whitelist = a,b
# account_blacklist = c,d

# with container_limit_x = r
# for containers of size x limit requests per second to r.  The container
# rate will be linearly interpolated from the values given. With the values
# below, a container of size 5 will get a rate of 75.
# container_ratelimit_0 = 100
# container_ratelimit_10 = 50
# container_ratelimit_50 = 20

[filter:domain_remap]
use = egg:swift#domain_remap
# You can override the default log routing for this filter here:
# set log_name = auth-server
# set log_facility = LOG_LOCAL0
# set log_level = INFO
# set log_headers = False
# storage_domain = example.com
# path_root = v1
# reseller_prefixes = AUTH

[filter:catch_errors]
use = egg:swift#catch_errors
# You can override the default log routing for this filter here:
# set log_name = auth-server
# set log_facility = LOG_LOCAL0
# set log_level = INFO
# set log_headers = False

[filter:cname_lookup]
# Note: this middleware requires python-dnspython
use = egg:swift#cname_lookup
# You can override the default log routing for this filter here:
# set log_name = auth-server
# set log_facility = LOG_LOCAL0
# set log_level = INFO
# set log_headers = False
# storage_domain = example.com
# lookup_depth = 1<|MERGE_RESOLUTION|>--- conflicted
+++ resolved
@@ -80,20 +80,12 @@
 # Cluster strings are of the format name#url where name is a short name for the
 # Swift cluster and url is the url to the proxy server(s) for the cluster.
 # default_swift_cluster = local#http://127.0.0.1:8080/v1
-<<<<<<< HEAD
-# You may also use the format name::url::url where the first url is the one
-=======
 # You may also use the format name#url#url where the first url is the one
->>>>>>> 7a509c74
 # given to users to access their account (public url) and the second is the one
 # used by swauth itself to create and delete accounts (private url). This is
 # useful when a load balancer url should be used by users, but swauth itself is
 # behind the load balancer. Example:
-<<<<<<< HEAD
-# default_swift_cluster = local##https://public.com:8080/v1##http://private.com:8080/v1
-=======
 # default_swift_cluster = local#https://public.com:8080/v1#http://private.com:8080/v1
->>>>>>> 7a509c74
 # token_life = 86400
 # node_timeout = 10
 # Highly recommended to change this.
